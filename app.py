import streamlit as st
import os
import tempfile
import pandas as pd
import rasterio
from utils.processing import process_flood_damage, run_monte_carlo
import matplotlib.pyplot as plt
import numpy as np
from collections import Counter

st.set_page_config(layout="wide")
st.title("🌾 Agricultural Flood Damage Estimator")

# Session state init
for key in ["result_path", "summaries", "diagnostics", "crop_path", "depth_paths", "damage_rasters", "label_map", "label_metadata"]:
    if key not in st.session_state:
        st.session_state[key] = None

# Reset
if st.sidebar.button("🔁 Reset App"):
    for key in list(st.session_state.keys()):
        del st.session_state[key]
    st.rerun()

# Sidebar Inputs
<<<<<<< HEAD
st.sidebar.header("🛠️ Settings")
mode = st.sidebar.radio(
    "Select Analysis Mode:",
    ["Direct Damages", "Monte Carlo Simulation"],
    help="Choose whether to run a straightforward flood loss calculation (Direct Damages) or include uncertainty using random simulations (Monte Carlo Simulation)",
)

# Allow users to provide on-disk rasters to bypass Streamlit's upload limits
crop_path_input = st.sidebar.text_input(
    "Crop Raster Path (optional)",
    help="Enter a path to a local .tif file instead of uploading",
)
depth_paths_input = st.sidebar.text_area(
    "Flood Raster Paths (optional, one per line)",
    help="Enter paths to local .tif files instead of uploading",
)

# File uploaders remain for convenience when paths are not supplied
crop_file = st.sidebar.file_uploader(
    "🌾 USDA Cropland Raster",
    type=["tif", "img"],
    help="Upload a CropScape raster that defines crop type per pixel",
)
depth_files = st.sidebar.file_uploader(
    "🌊 Flood Depth Grids",
    type=["tif"],
    accept_multiple_files=True,
    help="Upload one or more flood depth raster files (in feet)",
)
=======
# codex/add-text-input-for-.tif-file-paths
st.sidebar.header("🛠️ Settings")
mode = st.sidebar.radio(
    "Select Analysis Mode:",
    ["Direct Damages", "Monte Carlo Simulation"],
    help="Choose whether to run a straightforward flood loss calculation (Direct Damages) or include uncertainty using random simulations (Monte Carlo Simulation)",
)

# Allow users to provide on-disk rasters to bypass Streamlit's upload limits
crop_path_input = st.sidebar.text_input(
    "Crop Raster Path (optional)",
    help="Enter a path to a local .tif file instead of uploading",
)
depth_paths_input = st.sidebar.text_area(
    "Flood Raster Paths (optional, one per line)",
    help="Enter paths to local .tif files instead of uploading",
)

# File uploaders remain for convenience when paths are not supplied
crop_file = st.sidebar.file_uploader(
    "🌾 USDA Cropland Raster",
    type=["tif", "img"],
    help="Upload a CropScape raster that defines crop type per pixel",
)
depth_files = st.sidebar.file_uploader(
    "🌊 Flood Depth Grids",
    type=["tif"],
    accept_multiple_files=True,
    help="Upload one or more flood depth raster files (in feet)",
)

st.sidebar.header("🛠️ Settings")
mode = st.sidebar.radio(
    "Select Analysis Mode:",
    ["Direct Damages", "Monte Carlo Simulation"],
    help="Choose whether to run a straightforward flood loss calculation (Direct Damages) or include uncertainty using random simulations (Monte Carlo Simulation)",
)

# Allow users to provide on-disk rasters to bypass Streamlit's upload limits
crop_path_input = st.sidebar.text_input(
    "Crop Raster Path (optional)",
    help="Enter a path to a local .tif file instead of uploading",
)
depth_paths_input = st.sidebar.text_area(
    "Flood Raster Paths (optional, one per line)",
    help="Enter paths to local .tif files instead of uploading",
)

# File uploaders remain for convenience when paths are not supplied
crop_file = st.sidebar.file_uploader(
    "🌾 USDA Cropland Raster",
    type=["tif", "img"],
    help="Upload a CropScape raster that defines crop type per pixel",
)
depth_files = st.sidebar.file_uploader(
    "🌊 Flood Depth Grids",
    type=["tif"],
    accept_multiple_files=True,
    help="Upload one or more flood depth raster files (in feet)",
)
main
>>>>>>> 6c5999eb
period_years = st.sidebar.number_input("📆 Analysis Period (Years)", min_value=1, value=50, help="Used for context in planning studies; not required for EAD computation")
samples = st.sidebar.number_input("🎲 Monte Carlo Iterations", min_value=10, value=100, help="Number of random simulations per crop type to estimate uncertainty")
depth_sd = st.sidebar.number_input("± Depth Uncertainty (ft)", value=0.1, help="Assumed standard deviation of flood depth error (used only in Monte Carlo)")
value_sd = st.sidebar.number_input("± Crop Value Uncertainty (%)", value=10, help="Assumed variability in per-acre crop values (used only in Monte Carlo)")

crop_inputs, label_to_filename, label_to_metadata = {}, {}, {}

# Process cropland raster
arr = None
if crop_path_input:
    crop_path = crop_path_input
    st.session_state.crop_path = crop_path
    with rasterio.open(crop_path) as src:
        arr = src.read(1)
elif crop_file:
    crop_path = tempfile.NamedTemporaryFile(delete=False, suffix=".tif").name
    with open(crop_path, "wb") as f:
        f.write(crop_file.read())
    st.session_state.crop_path = crop_path
    with rasterio.open(crop_path) as src:
        arr = src.read(1)

if arr is not None:
    counts = Counter(arr.flatten())
    codes = [c for c, _ in counts.most_common(10) if c != 0]
    st.markdown("### 🌱 Crop Values and Growing Seasons")
    for code in codes:
        val = st.number_input(
            f"Crop {code} – $/Acre",
            value=5500,
            step=100,
            key=f"val_{code}",
            help="Enter average crop value per acre for this code",
        )
        season = st.multiselect(
            f"Crop {code} – Growing Months",
            list(range(1, 13)),
            default=list(range(4, 10)),
            key=f"season_{code}",
            help="Choose the active growing months when this crop is vulnerable to flooding",
        )
        crop_inputs[code] = {"Value": val, "GrowingSeason": season}

# Process flood rasters
if depth_paths_input:
    st.markdown("### ⚙️ Flood Raster Settings")
    depth_paths = [p.strip() for p in depth_paths_input.splitlines() if p.strip()]
    for i, path in enumerate(depth_paths):
        rp = st.number_input(
            f"Return Period: {os.path.basename(path)}",
            min_value=1,
            value=100,
            key=f"rp_txt_{i}",
            help="How often this flood event is expected to occur (e.g., 100 for 1-in-100 year flood)",
        )
        mo = st.number_input(
            f"Flood Month: {os.path.basename(path)}",
            min_value=1,
            max_value=12,
            value=6,
            key=f"mo_txt_{i}",
            help="Month of flood to compare against crop growing season",
        )
        label = os.path.splitext(os.path.basename(path))[0]
        label_to_filename[label] = os.path.basename(path)
        label_to_metadata[label] = {"return_period": rp, "flood_month": mo}
    st.session_state.depth_paths = depth_paths
    st.session_state.label_map = label_to_filename
    st.session_state.label_metadata = label_to_metadata
elif depth_files:
    st.markdown("### ⚙️ Flood Raster Settings")
    depth_paths = []
    for i, f in enumerate(depth_files):
        path = tempfile.NamedTemporaryFile(delete=False, suffix=".tif").name
        with open(path, "wb") as out:
            out.write(f.read())
        depth_paths.append(path)
        rp = st.number_input(
            f"Return Period: {f.name}",
            min_value=1,
            value=100,
            key=f"rp_{i}",
            help="How often this flood event is expected to occur (e.g., 100 for 1-in-100 year flood)",
        )
        mo = st.number_input(
            f"Flood Month: {f.name}",
            min_value=1,
            max_value=12,
            value=6,
            key=f"mo_{i}",
            help="Month of flood to compare against crop growing season",
        )
        label = os.path.splitext(os.path.basename(path))[0]
        label_to_filename[label] = f.name
        label_to_metadata[label] = {"return_period": rp, "flood_month": mo}
    st.session_state.depth_paths = depth_paths
    st.session_state.label_map = label_to_filename
    st.session_state.label_metadata = label_to_metadata

# Direct Damages Mode
if mode == "Direct Damages":
    if st.button("🚀 Run Flood Damage Estimator"):
        if not ((crop_file or crop_path_input) and (depth_files or depth_paths_input)):
            st.error("❌ Please provide both cropland and flood rasters.")
        else:
            with st.spinner("🔄 Processing flood damages..."):
                try:
                    result_path, summaries, diagnostics, damage_rasters = process_flood_damage(
                        st.session_state.crop_path,
                        st.session_state.depth_paths,
                        tempfile.mkdtemp(),
                        period_years,
                        crop_inputs,
                        st.session_state.label_metadata
                    )
                    st.session_state.result_path = result_path
                    st.session_state.summaries = summaries
                    st.session_state.diagnostics = diagnostics
                    st.session_state.damage_rasters = damage_rasters
                    st.success("✅ Direct damage analysis complete.")
                except Exception as e:
                    st.error(f"❌ Error: {e}")

    if st.session_state.result_path and "damage_rasters" in st.session_state:
        st.markdown("---")
        st.header("📈 Results & Visualizations")

        for label, df in st.session_state.summaries.items():
            st.subheader(f"📋 Summary for {label}")
            with st.expander("ℹ️ Column Definitions"):
                st.markdown("""
                - **CropCode**: CropScape code for crop type.
                - **FloodedAcres**: Area affected (1 pixel ≈ 0.222 acres).
                - **ValuePerAcre**: Input value per acre for the crop.
                - **DollarsLost**: Total crop damage.
                - **EAD**: Expected Annual Damage = DollarsLost ÷ ReturnPeriod.
                """)
            st.dataframe(df)

        if st.session_state.diagnostics:
            st.subheader("🛠️ Diagnostics")
            st.dataframe(pd.DataFrame(st.session_state.diagnostics))

        for label, arr in st.session_state.damage_rasters.items():
            st.subheader(f"🗺️ Damage Raster – {label}")
            fig, ax = plt.subplots()
            cax = ax.imshow(arr, cmap='YlOrRd')
            fig.colorbar(cax, ax=ax, label="Damage Ratio")
            ax.set_title(f"Damage Raster: {label}")
            st.pyplot(fig)

        with open(st.session_state.result_path, "rb") as file:
            st.download_button(
                label="📥 Download Results Excel File",
                data=file,
                file_name=os.path.basename(st.session_state.result_path),
                mime="application/vnd.openxmlformats-officedocument.spreadsheetml.sheet"
            )

# Monte Carlo Mode
elif mode == "Monte Carlo Simulation":
    if st.button("🧪 Run Monte Carlo Simulation"):
        if not ((crop_file or crop_path_input) and (depth_files or depth_paths_input)):
            st.error("❌ Please provide both cropland and flood rasters.")
        else:
            with st.spinner("🔬 Running Monte Carlo..."):
                try:
                    result_path, summaries, diagnostics, damage_rasters = process_flood_damage(
                        st.session_state.crop_path,
                        st.session_state.depth_paths,
                        tempfile.mkdtemp(),
                        period_years,
                        crop_inputs,
                        st.session_state.label_metadata
                    )
                    mc_results = run_monte_carlo(
                        summaries,
                        st.session_state.label_metadata,
                        samples,
                        value_sd,
                        depth_sd
                    )
                    st.session_state.result_path = result_path

                    st.markdown("---")
                    st.header("📉 Monte Carlo EAD Results")

                    for label, df in mc_results.items():
                        st.subheader(f"🧪 MC Summary for {label}")
                        with st.expander("ℹ️ Column Definitions"):
                            st.markdown("""
                            - **CropCode**: CropScape code for crop type.
                            - **EAD_MC_Mean**: Mean simulated EAD from Monte Carlo.
                            - **EAD_MC_5th / 95th**: Uncertainty bounds (percentiles).
                            - **Original_EAD**: Deterministic EAD value for comparison.
                            """)
                        st.dataframe(df)

                    with pd.ExcelWriter(result_path, mode="a", engine="openpyxl") as writer:
                        for label, df in mc_results.items():
                            df.to_excel(writer, sheet_name=f"MC_{label}", index=False)

                    with open(result_path, "rb") as file:
                        st.download_button(
                            label="📥 Download Monte Carlo Excel File",
                            data=file,
                            file_name=os.path.basename(result_path),
                            mime="application/vnd.openxmlformats-officedocument.spreadsheetml.sheet"
                        )

                    st.success("✅ Monte Carlo analysis complete.")

                except Exception as e:
                    st.error(f"⚠️ Monte Carlo error: {e}")
<|MERGE_RESOLUTION|>--- conflicted
+++ resolved
@@ -1,332 +1,331 @@
-import streamlit as st
-import os
-import tempfile
-import pandas as pd
-import rasterio
-from utils.processing import process_flood_damage, run_monte_carlo
-import matplotlib.pyplot as plt
-import numpy as np
-from collections import Counter
-
-st.set_page_config(layout="wide")
-st.title("🌾 Agricultural Flood Damage Estimator")
-
-# Session state init
-for key in ["result_path", "summaries", "diagnostics", "crop_path", "depth_paths", "damage_rasters", "label_map", "label_metadata"]:
-    if key not in st.session_state:
-        st.session_state[key] = None
-
-# Reset
-if st.sidebar.button("🔁 Reset App"):
-    for key in list(st.session_state.keys()):
-        del st.session_state[key]
-    st.rerun()
-
-# Sidebar Inputs
-<<<<<<< HEAD
-st.sidebar.header("🛠️ Settings")
-mode = st.sidebar.radio(
-    "Select Analysis Mode:",
-    ["Direct Damages", "Monte Carlo Simulation"],
-    help="Choose whether to run a straightforward flood loss calculation (Direct Damages) or include uncertainty using random simulations (Monte Carlo Simulation)",
-)
-
-# Allow users to provide on-disk rasters to bypass Streamlit's upload limits
-crop_path_input = st.sidebar.text_input(
-    "Crop Raster Path (optional)",
-    help="Enter a path to a local .tif file instead of uploading",
-)
-depth_paths_input = st.sidebar.text_area(
-    "Flood Raster Paths (optional, one per line)",
-    help="Enter paths to local .tif files instead of uploading",
-)
-
-# File uploaders remain for convenience when paths are not supplied
-crop_file = st.sidebar.file_uploader(
-    "🌾 USDA Cropland Raster",
-    type=["tif", "img"],
-    help="Upload a CropScape raster that defines crop type per pixel",
-)
-depth_files = st.sidebar.file_uploader(
-    "🌊 Flood Depth Grids",
-    type=["tif"],
-    accept_multiple_files=True,
-    help="Upload one or more flood depth raster files (in feet)",
-)
-=======
-# codex/add-text-input-for-.tif-file-paths
-st.sidebar.header("🛠️ Settings")
-mode = st.sidebar.radio(
-    "Select Analysis Mode:",
-    ["Direct Damages", "Monte Carlo Simulation"],
-    help="Choose whether to run a straightforward flood loss calculation (Direct Damages) or include uncertainty using random simulations (Monte Carlo Simulation)",
-)
-
-# Allow users to provide on-disk rasters to bypass Streamlit's upload limits
-crop_path_input = st.sidebar.text_input(
-    "Crop Raster Path (optional)",
-    help="Enter a path to a local .tif file instead of uploading",
-)
-depth_paths_input = st.sidebar.text_area(
-    "Flood Raster Paths (optional, one per line)",
-    help="Enter paths to local .tif files instead of uploading",
-)
-
-# File uploaders remain for convenience when paths are not supplied
-crop_file = st.sidebar.file_uploader(
-    "🌾 USDA Cropland Raster",
-    type=["tif", "img"],
-    help="Upload a CropScape raster that defines crop type per pixel",
-)
-depth_files = st.sidebar.file_uploader(
-    "🌊 Flood Depth Grids",
-    type=["tif"],
-    accept_multiple_files=True,
-    help="Upload one or more flood depth raster files (in feet)",
-)
-
-st.sidebar.header("🛠️ Settings")
-mode = st.sidebar.radio(
-    "Select Analysis Mode:",
-    ["Direct Damages", "Monte Carlo Simulation"],
-    help="Choose whether to run a straightforward flood loss calculation (Direct Damages) or include uncertainty using random simulations (Monte Carlo Simulation)",
-)
-
-# Allow users to provide on-disk rasters to bypass Streamlit's upload limits
-crop_path_input = st.sidebar.text_input(
-    "Crop Raster Path (optional)",
-    help="Enter a path to a local .tif file instead of uploading",
-)
-depth_paths_input = st.sidebar.text_area(
-    "Flood Raster Paths (optional, one per line)",
-    help="Enter paths to local .tif files instead of uploading",
-)
-
-# File uploaders remain for convenience when paths are not supplied
-crop_file = st.sidebar.file_uploader(
-    "🌾 USDA Cropland Raster",
-    type=["tif", "img"],
-    help="Upload a CropScape raster that defines crop type per pixel",
-)
-depth_files = st.sidebar.file_uploader(
-    "🌊 Flood Depth Grids",
-    type=["tif"],
-    accept_multiple_files=True,
-    help="Upload one or more flood depth raster files (in feet)",
-)
-main
->>>>>>> 6c5999eb
-period_years = st.sidebar.number_input("📆 Analysis Period (Years)", min_value=1, value=50, help="Used for context in planning studies; not required for EAD computation")
-samples = st.sidebar.number_input("🎲 Monte Carlo Iterations", min_value=10, value=100, help="Number of random simulations per crop type to estimate uncertainty")
-depth_sd = st.sidebar.number_input("± Depth Uncertainty (ft)", value=0.1, help="Assumed standard deviation of flood depth error (used only in Monte Carlo)")
-value_sd = st.sidebar.number_input("± Crop Value Uncertainty (%)", value=10, help="Assumed variability in per-acre crop values (used only in Monte Carlo)")
-
-crop_inputs, label_to_filename, label_to_metadata = {}, {}, {}
-
-# Process cropland raster
-arr = None
-if crop_path_input:
-    crop_path = crop_path_input
-    st.session_state.crop_path = crop_path
-    with rasterio.open(crop_path) as src:
-        arr = src.read(1)
-elif crop_file:
-    crop_path = tempfile.NamedTemporaryFile(delete=False, suffix=".tif").name
-    with open(crop_path, "wb") as f:
-        f.write(crop_file.read())
-    st.session_state.crop_path = crop_path
-    with rasterio.open(crop_path) as src:
-        arr = src.read(1)
-
-if arr is not None:
-    counts = Counter(arr.flatten())
-    codes = [c for c, _ in counts.most_common(10) if c != 0]
-    st.markdown("### 🌱 Crop Values and Growing Seasons")
-    for code in codes:
-        val = st.number_input(
-            f"Crop {code} – $/Acre",
-            value=5500,
-            step=100,
-            key=f"val_{code}",
-            help="Enter average crop value per acre for this code",
-        )
-        season = st.multiselect(
-            f"Crop {code} – Growing Months",
-            list(range(1, 13)),
-            default=list(range(4, 10)),
-            key=f"season_{code}",
-            help="Choose the active growing months when this crop is vulnerable to flooding",
-        )
-        crop_inputs[code] = {"Value": val, "GrowingSeason": season}
-
-# Process flood rasters
-if depth_paths_input:
-    st.markdown("### ⚙️ Flood Raster Settings")
-    depth_paths = [p.strip() for p in depth_paths_input.splitlines() if p.strip()]
-    for i, path in enumerate(depth_paths):
-        rp = st.number_input(
-            f"Return Period: {os.path.basename(path)}",
-            min_value=1,
-            value=100,
-            key=f"rp_txt_{i}",
-            help="How often this flood event is expected to occur (e.g., 100 for 1-in-100 year flood)",
-        )
-        mo = st.number_input(
-            f"Flood Month: {os.path.basename(path)}",
-            min_value=1,
-            max_value=12,
-            value=6,
-            key=f"mo_txt_{i}",
-            help="Month of flood to compare against crop growing season",
-        )
-        label = os.path.splitext(os.path.basename(path))[0]
-        label_to_filename[label] = os.path.basename(path)
-        label_to_metadata[label] = {"return_period": rp, "flood_month": mo}
-    st.session_state.depth_paths = depth_paths
-    st.session_state.label_map = label_to_filename
-    st.session_state.label_metadata = label_to_metadata
-elif depth_files:
-    st.markdown("### ⚙️ Flood Raster Settings")
-    depth_paths = []
-    for i, f in enumerate(depth_files):
-        path = tempfile.NamedTemporaryFile(delete=False, suffix=".tif").name
-        with open(path, "wb") as out:
-            out.write(f.read())
-        depth_paths.append(path)
-        rp = st.number_input(
-            f"Return Period: {f.name}",
-            min_value=1,
-            value=100,
-            key=f"rp_{i}",
-            help="How often this flood event is expected to occur (e.g., 100 for 1-in-100 year flood)",
-        )
-        mo = st.number_input(
-            f"Flood Month: {f.name}",
-            min_value=1,
-            max_value=12,
-            value=6,
-            key=f"mo_{i}",
-            help="Month of flood to compare against crop growing season",
-        )
-        label = os.path.splitext(os.path.basename(path))[0]
-        label_to_filename[label] = f.name
-        label_to_metadata[label] = {"return_period": rp, "flood_month": mo}
-    st.session_state.depth_paths = depth_paths
-    st.session_state.label_map = label_to_filename
-    st.session_state.label_metadata = label_to_metadata
-
-# Direct Damages Mode
-if mode == "Direct Damages":
-    if st.button("🚀 Run Flood Damage Estimator"):
-        if not ((crop_file or crop_path_input) and (depth_files or depth_paths_input)):
-            st.error("❌ Please provide both cropland and flood rasters.")
-        else:
-            with st.spinner("🔄 Processing flood damages..."):
-                try:
-                    result_path, summaries, diagnostics, damage_rasters = process_flood_damage(
-                        st.session_state.crop_path,
-                        st.session_state.depth_paths,
-                        tempfile.mkdtemp(),
-                        period_years,
-                        crop_inputs,
-                        st.session_state.label_metadata
-                    )
-                    st.session_state.result_path = result_path
-                    st.session_state.summaries = summaries
-                    st.session_state.diagnostics = diagnostics
-                    st.session_state.damage_rasters = damage_rasters
-                    st.success("✅ Direct damage analysis complete.")
-                except Exception as e:
-                    st.error(f"❌ Error: {e}")
-
-    if st.session_state.result_path and "damage_rasters" in st.session_state:
-        st.markdown("---")
-        st.header("📈 Results & Visualizations")
-
-        for label, df in st.session_state.summaries.items():
-            st.subheader(f"📋 Summary for {label}")
-            with st.expander("ℹ️ Column Definitions"):
-                st.markdown("""
-                - **CropCode**: CropScape code for crop type.
-                - **FloodedAcres**: Area affected (1 pixel ≈ 0.222 acres).
-                - **ValuePerAcre**: Input value per acre for the crop.
-                - **DollarsLost**: Total crop damage.
-                - **EAD**: Expected Annual Damage = DollarsLost ÷ ReturnPeriod.
-                """)
-            st.dataframe(df)
-
-        if st.session_state.diagnostics:
-            st.subheader("🛠️ Diagnostics")
-            st.dataframe(pd.DataFrame(st.session_state.diagnostics))
-
-        for label, arr in st.session_state.damage_rasters.items():
-            st.subheader(f"🗺️ Damage Raster – {label}")
-            fig, ax = plt.subplots()
-            cax = ax.imshow(arr, cmap='YlOrRd')
-            fig.colorbar(cax, ax=ax, label="Damage Ratio")
-            ax.set_title(f"Damage Raster: {label}")
-            st.pyplot(fig)
-
-        with open(st.session_state.result_path, "rb") as file:
-            st.download_button(
-                label="📥 Download Results Excel File",
-                data=file,
-                file_name=os.path.basename(st.session_state.result_path),
-                mime="application/vnd.openxmlformats-officedocument.spreadsheetml.sheet"
-            )
-
-# Monte Carlo Mode
-elif mode == "Monte Carlo Simulation":
-    if st.button("🧪 Run Monte Carlo Simulation"):
-        if not ((crop_file or crop_path_input) and (depth_files or depth_paths_input)):
-            st.error("❌ Please provide both cropland and flood rasters.")
-        else:
-            with st.spinner("🔬 Running Monte Carlo..."):
-                try:
-                    result_path, summaries, diagnostics, damage_rasters = process_flood_damage(
-                        st.session_state.crop_path,
-                        st.session_state.depth_paths,
-                        tempfile.mkdtemp(),
-                        period_years,
-                        crop_inputs,
-                        st.session_state.label_metadata
-                    )
-                    mc_results = run_monte_carlo(
-                        summaries,
-                        st.session_state.label_metadata,
-                        samples,
-                        value_sd,
-                        depth_sd
-                    )
-                    st.session_state.result_path = result_path
-
-                    st.markdown("---")
-                    st.header("📉 Monte Carlo EAD Results")
-
-                    for label, df in mc_results.items():
-                        st.subheader(f"🧪 MC Summary for {label}")
-                        with st.expander("ℹ️ Column Definitions"):
-                            st.markdown("""
-                            - **CropCode**: CropScape code for crop type.
-                            - **EAD_MC_Mean**: Mean simulated EAD from Monte Carlo.
-                            - **EAD_MC_5th / 95th**: Uncertainty bounds (percentiles).
-                            - **Original_EAD**: Deterministic EAD value for comparison.
-                            """)
-                        st.dataframe(df)
-
-                    with pd.ExcelWriter(result_path, mode="a", engine="openpyxl") as writer:
-                        for label, df in mc_results.items():
-                            df.to_excel(writer, sheet_name=f"MC_{label}", index=False)
-
-                    with open(result_path, "rb") as file:
-                        st.download_button(
-                            label="📥 Download Monte Carlo Excel File",
-                            data=file,
-                            file_name=os.path.basename(result_path),
-                            mime="application/vnd.openxmlformats-officedocument.spreadsheetml.sheet"
-                        )
-
-                    st.success("✅ Monte Carlo analysis complete.")
-
-                except Exception as e:
-                    st.error(f"⚠️ Monte Carlo error: {e}")
+import streamlit as st
+import os
+import tempfile
+import pandas as pd
+import rasterio
+from utils.processing import process_flood_damage, run_monte_carlo
+import matplotlib.pyplot as plt
+import numpy as np
+from collections import Counter
+
+st.set_page_config(layout="wide")
+st.title("🌾 Agricultural Flood Damage Estimator")
+
+# Session state init
+for key in ["result_path", "summaries", "diagnostics", "crop_path", "depth_paths", "damage_rasters", "label_map", "label_metadata"]:
+    if key not in st.session_state:
+        st.session_state[key] = None
+
+# Reset
+if st.sidebar.button("🔁 Reset App"):
+    for key in list(st.session_state.keys()):
+        del st.session_state[key]
+    st.rerun()
+
+# Sidebar Inputs
+
+st.sidebar.header("🛠️ Settings")
+mode = st.sidebar.radio(
+    "Select Analysis Mode:",
+    ["Direct Damages", "Monte Carlo Simulation"],
+    help="Choose whether to run a straightforward flood loss calculation (Direct Damages) or include uncertainty using random simulations (Monte Carlo Simulation)",
+)
+
+# Allow users to provide on-disk rasters to bypass Streamlit's upload limits
+crop_path_input = st.sidebar.text_input(
+    "Crop Raster Path (optional)",
+    help="Enter a path to a local .tif file instead of uploading",
+)
+depth_paths_input = st.sidebar.text_area(
+    "Flood Raster Paths (optional, one per line)",
+    help="Enter paths to local .tif files instead of uploading",
+)
+
+# File uploaders remain for convenience when paths are not supplied
+crop_file = st.sidebar.file_uploader(
+    "🌾 USDA Cropland Raster",
+    type=["tif", "img"],
+    help="Upload a CropScape raster that defines crop type per pixel",
+)
+depth_files = st.sidebar.file_uploader(
+    "🌊 Flood Depth Grids",
+    type=["tif"],
+    accept_multiple_files=True,
+    help="Upload one or more flood depth raster files (in feet)",
+)
+
+# codex/add-text-input-for-.tif-file-paths
+st.sidebar.header("🛠️ Settings")
+mode = st.sidebar.radio(
+    "Select Analysis Mode:",
+    ["Direct Damages", "Monte Carlo Simulation"],
+    help="Choose whether to run a straightforward flood loss calculation (Direct Damages) or include uncertainty using random simulations (Monte Carlo Simulation)",
+)
+
+# Allow users to provide on-disk rasters to bypass Streamlit's upload limits
+crop_path_input = st.sidebar.text_input(
+    "Crop Raster Path (optional)",
+    help="Enter a path to a local .tif file instead of uploading",
+)
+depth_paths_input = st.sidebar.text_area(
+    "Flood Raster Paths (optional, one per line)",
+    help="Enter paths to local .tif files instead of uploading",
+)
+
+# File uploaders remain for convenience when paths are not supplied
+crop_file = st.sidebar.file_uploader(
+    "🌾 USDA Cropland Raster",
+    type=["tif", "img"],
+    help="Upload a CropScape raster that defines crop type per pixel",
+)
+depth_files = st.sidebar.file_uploader(
+    "🌊 Flood Depth Grids",
+    type=["tif"],
+    accept_multiple_files=True,
+    help="Upload one or more flood depth raster files (in feet)",
+)
+
+st.sidebar.header("🛠️ Settings")
+mode = st.sidebar.radio(
+    "Select Analysis Mode:",
+    ["Direct Damages", "Monte Carlo Simulation"],
+    help="Choose whether to run a straightforward flood loss calculation (Direct Damages) or include uncertainty using random simulations (Monte Carlo Simulation)",
+)
+
+# Allow users to provide on-disk rasters to bypass Streamlit's upload limits
+crop_path_input = st.sidebar.text_input(
+    "Crop Raster Path (optional)",
+    help="Enter a path to a local .tif file instead of uploading",
+)
+depth_paths_input = st.sidebar.text_area(
+    "Flood Raster Paths (optional, one per line)",
+    help="Enter paths to local .tif files instead of uploading",
+)
+
+# File uploaders remain for convenience when paths are not supplied
+crop_file = st.sidebar.file_uploader(
+    "🌾 USDA Cropland Raster",
+    type=["tif", "img"],
+    help="Upload a CropScape raster that defines crop type per pixel",
+)
+depth_files = st.sidebar.file_uploader(
+    "🌊 Flood Depth Grids",
+    type=["tif"],
+    accept_multiple_files=True,
+    help="Upload one or more flood depth raster files (in feet)",
+)
+main
+period_years = st.sidebar.number_input("📆 Analysis Period (Years)", min_value=1, value=50, help="Used for context in planning studies; not required for EAD computation")
+samples = st.sidebar.number_input("🎲 Monte Carlo Iterations", min_value=10, value=100, help="Number of random simulations per crop type to estimate uncertainty")
+depth_sd = st.sidebar.number_input("± Depth Uncertainty (ft)", value=0.1, help="Assumed standard deviation of flood depth error (used only in Monte Carlo)")
+value_sd = st.sidebar.number_input("± Crop Value Uncertainty (%)", value=10, help="Assumed variability in per-acre crop values (used only in Monte Carlo)")
+
+crop_inputs, label_to_filename, label_to_metadata = {}, {}, {}
+
+# Process cropland raster
+arr = None
+if crop_path_input:
+    crop_path = crop_path_input
+    st.session_state.crop_path = crop_path
+    with rasterio.open(crop_path) as src:
+        arr = src.read(1)
+elif crop_file:
+    crop_path = tempfile.NamedTemporaryFile(delete=False, suffix=".tif").name
+    with open(crop_path, "wb") as f:
+        f.write(crop_file.read())
+    st.session_state.crop_path = crop_path
+    with rasterio.open(crop_path) as src:
+        arr = src.read(1)
+
+if arr is not None:
+    counts = Counter(arr.flatten())
+    codes = [c for c, _ in counts.most_common(10) if c != 0]
+    st.markdown("### 🌱 Crop Values and Growing Seasons")
+    for code in codes:
+        val = st.number_input(
+            f"Crop {code} – $/Acre",
+            value=5500,
+            step=100,
+            key=f"val_{code}",
+            help="Enter average crop value per acre for this code",
+        )
+        season = st.multiselect(
+            f"Crop {code} – Growing Months",
+            list(range(1, 13)),
+            default=list(range(4, 10)),
+            key=f"season_{code}",
+            help="Choose the active growing months when this crop is vulnerable to flooding",
+        )
+        crop_inputs[code] = {"Value": val, "GrowingSeason": season}
+
+# Process flood rasters
+if depth_paths_input:
+    st.markdown("### ⚙️ Flood Raster Settings")
+    depth_paths = [p.strip() for p in depth_paths_input.splitlines() if p.strip()]
+    for i, path in enumerate(depth_paths):
+        rp = st.number_input(
+            f"Return Period: {os.path.basename(path)}",
+            min_value=1,
+            value=100,
+            key=f"rp_txt_{i}",
+            help="How often this flood event is expected to occur (e.g., 100 for 1-in-100 year flood)",
+        )
+        mo = st.number_input(
+            f"Flood Month: {os.path.basename(path)}",
+            min_value=1,
+            max_value=12,
+            value=6,
+            key=f"mo_txt_{i}",
+            help="Month of flood to compare against crop growing season",
+        )
+        label = os.path.splitext(os.path.basename(path))[0]
+        label_to_filename[label] = os.path.basename(path)
+        label_to_metadata[label] = {"return_period": rp, "flood_month": mo}
+    st.session_state.depth_paths = depth_paths
+    st.session_state.label_map = label_to_filename
+    st.session_state.label_metadata = label_to_metadata
+elif depth_files:
+    st.markdown("### ⚙️ Flood Raster Settings")
+    depth_paths = []
+    for i, f in enumerate(depth_files):
+        path = tempfile.NamedTemporaryFile(delete=False, suffix=".tif").name
+        with open(path, "wb") as out:
+            out.write(f.read())
+        depth_paths.append(path)
+        rp = st.number_input(
+            f"Return Period: {f.name}",
+            min_value=1,
+            value=100,
+            key=f"rp_{i}",
+            help="How often this flood event is expected to occur (e.g., 100 for 1-in-100 year flood)",
+        )
+        mo = st.number_input(
+            f"Flood Month: {f.name}",
+            min_value=1,
+            max_value=12,
+            value=6,
+            key=f"mo_{i}",
+            help="Month of flood to compare against crop growing season",
+        )
+        label = os.path.splitext(os.path.basename(path))[0]
+        label_to_filename[label] = f.name
+        label_to_metadata[label] = {"return_period": rp, "flood_month": mo}
+    st.session_state.depth_paths = depth_paths
+    st.session_state.label_map = label_to_filename
+    st.session_state.label_metadata = label_to_metadata
+
+# Direct Damages Mode
+if mode == "Direct Damages":
+    if st.button("🚀 Run Flood Damage Estimator"):
+        if not ((crop_file or crop_path_input) and (depth_files or depth_paths_input)):
+            st.error("❌ Please provide both cropland and flood rasters.")
+        else:
+            with st.spinner("🔄 Processing flood damages..."):
+                try:
+                    result_path, summaries, diagnostics, damage_rasters = process_flood_damage(
+                        st.session_state.crop_path,
+                        st.session_state.depth_paths,
+                        tempfile.mkdtemp(),
+                        period_years,
+                        crop_inputs,
+                        st.session_state.label_metadata
+                    )
+                    st.session_state.result_path = result_path
+                    st.session_state.summaries = summaries
+                    st.session_state.diagnostics = diagnostics
+                    st.session_state.damage_rasters = damage_rasters
+                    st.success("✅ Direct damage analysis complete.")
+                except Exception as e:
+                    st.error(f"❌ Error: {e}")
+
+    if st.session_state.result_path and "damage_rasters" in st.session_state:
+        st.markdown("---")
+        st.header("📈 Results & Visualizations")
+
+        for label, df in st.session_state.summaries.items():
+            st.subheader(f"📋 Summary for {label}")
+            with st.expander("ℹ️ Column Definitions"):
+                st.markdown("""
+                - **CropCode**: CropScape code for crop type.
+                - **FloodedAcres**: Area affected (1 pixel ≈ 0.222 acres).
+                - **ValuePerAcre**: Input value per acre for the crop.
+                - **DollarsLost**: Total crop damage.
+                - **EAD**: Expected Annual Damage = DollarsLost ÷ ReturnPeriod.
+                """)
+            st.dataframe(df)
+
+        if st.session_state.diagnostics:
+            st.subheader("🛠️ Diagnostics")
+            st.dataframe(pd.DataFrame(st.session_state.diagnostics))
+
+        for label, arr in st.session_state.damage_rasters.items():
+            st.subheader(f"🗺️ Damage Raster – {label}")
+            fig, ax = plt.subplots()
+            cax = ax.imshow(arr, cmap='YlOrRd')
+            fig.colorbar(cax, ax=ax, label="Damage Ratio")
+            ax.set_title(f"Damage Raster: {label}")
+            st.pyplot(fig)
+
+        with open(st.session_state.result_path, "rb") as file:
+            st.download_button(
+                label="📥 Download Results Excel File",
+                data=file,
+                file_name=os.path.basename(st.session_state.result_path),
+                mime="application/vnd.openxmlformats-officedocument.spreadsheetml.sheet"
+            )
+
+# Monte Carlo Mode
+elif mode == "Monte Carlo Simulation":
+    if st.button("🧪 Run Monte Carlo Simulation"):
+        if not ((crop_file or crop_path_input) and (depth_files or depth_paths_input)):
+            st.error("❌ Please provide both cropland and flood rasters.")
+        else:
+            with st.spinner("🔬 Running Monte Carlo..."):
+                try:
+                    result_path, summaries, diagnostics, damage_rasters = process_flood_damage(
+                        st.session_state.crop_path,
+                        st.session_state.depth_paths,
+                        tempfile.mkdtemp(),
+                        period_years,
+                        crop_inputs,
+                        st.session_state.label_metadata
+                    )
+                    mc_results = run_monte_carlo(
+                        summaries,
+                        st.session_state.label_metadata,
+                        samples,
+                        value_sd,
+                        depth_sd
+                    )
+                    st.session_state.result_path = result_path
+
+                    st.markdown("---")
+                    st.header("📉 Monte Carlo EAD Results")
+
+                    for label, df in mc_results.items():
+                        st.subheader(f"🧪 MC Summary for {label}")
+                        with st.expander("ℹ️ Column Definitions"):
+                            st.markdown("""
+                            - **CropCode**: CropScape code for crop type.
+                            - **EAD_MC_Mean**: Mean simulated EAD from Monte Carlo.
+                            - **EAD_MC_5th / 95th**: Uncertainty bounds (percentiles).
+                            - **Original_EAD**: Deterministic EAD value for comparison.
+                            """)
+                        st.dataframe(df)
+
+                    with pd.ExcelWriter(result_path, mode="a", engine="openpyxl") as writer:
+                        for label, df in mc_results.items():
+                            df.to_excel(writer, sheet_name=f"MC_{label}", index=False)
+
+                    with open(result_path, "rb") as file:
+                        st.download_button(
+                            label="📥 Download Monte Carlo Excel File",
+                            data=file,
+                            file_name=os.path.basename(result_path),
+                            mime="application/vnd.openxmlformats-officedocument.spreadsheetml.sheet"
+                        )
+
+                    st.success("✅ Monte Carlo analysis complete.")
+
+                except Exception as e:
+                    st.error(f"⚠️ Monte Carlo error: {e}")