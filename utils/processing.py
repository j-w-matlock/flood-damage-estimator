--- conflicted
+++ resolved
@@ -187,10 +187,8 @@
 
         for code, props in crop_inputs.items():
             value = props["Value"]
-<<<<<<< HEAD
             name = props.get("Name", CROP_DEFINITIONS.get(code, ("", 0))[0])
-=======
->>>>>>> ddca0bb6
+
             mask = aligned_crop == code
             out_of_season = flood_month not in props["GrowingSeason"]
             not_present = not np.any(mask)
@@ -203,10 +201,7 @@
                 rows.append(
                     {
                         "CropCode": code,
-<<<<<<< HEAD
                         "CropName": name,
-=======
->>>>>>> ddca0bb6
                         "FloodedAcres": 0,
                         "ValuePerAcre": value,
                         "DollarsLost": 0.0,
